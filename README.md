# Hyperscript

Hyperscript is a package for working with HTML, SVG, and CSS in Julia.

When using this library you automatically get:

* A concise DSL for writing HTML, SVG, and CSS.
* Flexible ways to combine DOM pieces together into larger components.
* Safe and automatic HTML-escaping.
* Lightweight and optional support for scoped CSS.
* Lightweight and optional support for CSS unit arithmetic.

## Usage

Hyperscript introduces the `m` function for creating markup nodes:

```julia
m("div", class="entry",
    m("h1", "An Important Announcement"))
```

Nodes can be used as a templates:

```julia
const div = m("div")
const h1 = m("h1")
div(class="entry", h1("An Important Announcement"))
```

Dot syntax is supported for setting class attributes:

```julia
const div = m("div")
const h1 = m("h1")
div.entry(h1("An Important Announcement"))
```

Chained dot calls turn into multiple classes:

```julia
m("div").header.entry
```

The convenience macro `@tags` can be used to quickly declare common tags:

```julia
@tags div h1
const entry = div.entry
entry(h1("An Important Announcement"))
```

Arrays, tuples, and generators are recursively flattened, linearizing nested structures for display:

```julia
@tags div h1
const entry = div.entry
div(entry.(["$n Fast $n Furious" for n in 1:10])) # joke © Glen Chiacchieri
```

Attribute names with hyphens can be written using camelCase:

```julia
m("meta", httpEquiv="refresh")
# turns into <meta http-equiv="refresh" />
```

For attributes that are _meant_ to be camelCase, Hyperscript still does the right thing:

```julia
m("svg", viewBox="0 0 100 100")
# turns into <svg viewBox="0 0 100 100"><svg>
```

Attribute names that happen to be Julia keywords can be specified with `:attr => value` syntax:

```julia
m("input"; :type => "text")
# turns into <input type="text" />
```

Hyperscript automatically HTML-escapes children of DOM nodes:

```julia
m("p", "I am a paragraph with a < inside it")
# turns into <p>I am a paragraph with a &#60; inside it</p>
```

You can disable escaping using `@tags_noescape` for writing an inline style or script:

```julia
@tags_noescape script
script("console.log('<(0_0<) <(0_0)> (>0_0)> KIRBY DANCE')")
```

Nodes can be printed compactly with `print` or `show`, or pretty-printed by wrapping a node in `Pretty`:

```julia
node = m("div", class="entry", m("h1", "An Important Announcement"))

print(node)
# <div class="entry"><h1>An Important Announcement</h1></div>

print(Pretty(node))
# <div class="entry">
#  <h1>An Important Announcement</h1>
# </div>
```

Note that the extra white space can affect layout, particularly in conjunction with CSS properties like [white-space](https://developer.mozilla.org/en-US/docs/Web/CSS/white-space).

## CSS

In addition to HTML and SVG, Hyperscript also supports CSS:

```julia
css(".entry", fontSize="14px")
# turns into .entry { font-size: 14px; }
```

CSS nodes can be nested inside each other:

```julia
css(".entry",
    fontSize="14px",
    css("h1", textDecoration="underline"),
    css("> p", color="#999"))
# turns into
# .entry { font-size: 14px; }
# .entry h1 { text-decoration: underline; }
# .entry > p { color: #999; }
```

`@media` queries are also supported:

```julia
css("@media (min-width: 1024px)",
    css("p", color="red"))
# turns into
# @media (min-width: 1024px) {
#   p { color: red; }
# }
```

## Scoped Styles

Hyperscript supports scoped styles. They are implemented by adding unique attributes to nodes and selecting them via [attribute selectors](https://developer.mozilla.org/en-US/docs/Web/CSS/Attribute_selectors):

```julia
@tags p
@tags_noescape style

# Create a scoped `Style` object
s1 = Style(css("p", fontWeight="bold"), css("span", color="red"))

# Apply the style to a DOM node
s1(p("hello"))
# turns into <p v-style1>hello</p>

# Insert the corresponding styles into a <style> tag
style(styles(s1))
# turns into
# <style>
#   p[v-style1] {font-weight: bold;}
#   span[v-style1] {color: red;}
# </style>

```

Scoped styles are scoped to the DOM subtree where they are applied. Styled nodes function as cascade barriers — parent styles do not leak into styled child nodes:

```julia
# Create a second scoped style
s2 = Style(css("p", color="blue"))

# Apply `s1` to the parent and `s2` to a child.
# Note the `s1` style does not apply to the child styled with `s2`.
s1(p(p("outer"), s2(p("inner"))))
# turns into
# <p v-style1>
#   <p v-style1>outer</p>
#   <p v-style2>inner</p>
# </p>

style(styles(s1), styles(s2))
# turns into
# <style>
#   p[v-style1] {font-weight: bold;}
#   span[v-style1] {color: red;}
#   p[v-style2] {color: blue;}
# </style>
```

## CSS Units

Hyperscript supports a concise syntax for CSS unit arithmetic:

```julia
using Hyperscript

css(".foo", width=50px)
# turns into .foo {width: 50px;}

css(".foo", width=50px + 2 * 100px)
# turns into .foo {width: 250px;}

css(".foo", width=(50px + 50px) + 2em)
# turns into .foo {width: calc(100px + 2em);}
```

<<<<<<< HEAD
Supported units are `px`, `em`, `vh`, `vw`, `vmin`, `vmax`, and `pc` for percent.
=======
Supported units are `px`, `pt`, `em`, `rem`, `vh`, `vw`, `vmin`, `vmax`, and `pc` for percent.
>>>>>>> 3b8cb741

---

I'd like to create a more comprehensive guide to the full functionality available in Hyperscript at some point. For now here's a list of some of the finer points:

* Nodes are immutable — any derivation of new nodes from existing nodes will not leave existing nodes unchanged.
* Calling an existing node with with more children creates a new node with the new children appended.
* Calling an existing node with more attributes creates a new node whose attributes are the `merge` of the existing and new attributes.
* `div.fooBar` adds the CSS class `foo-bar`. To add the camelCase class `fooBar` you can use the dot syntax with a string: `div."fooBar"`
* The dot syntax always _adds_ to the CSS class. This is why chaining (`div.foo.bar.baz`) adds all three classes in sequence. 
* Tags defined with `@tags_noescape` only "noescape" one level deep. Children of children will still be escaped according to their own rules.
* Using `nothing` as the value of a DOM attribute creates a valueless attribute, e.g. `<input checked />`.<|MERGE_RESOLUTION|>--- conflicted
+++ resolved
@@ -207,11 +207,7 @@
 # turns into .foo {width: calc(100px + 2em);}
 ```
 
-<<<<<<< HEAD
-Supported units are `px`, `em`, `vh`, `vw`, `vmin`, `vmax`, and `pc` for percent.
-=======
-Supported units are `px`, `pt`, `em`, `rem`, `vh`, `vw`, `vmin`, `vmax`, and `pc` for percent.
->>>>>>> 3b8cb741
+Supported units are `px`, `pt`, `em`,`vh`, `vw`, `vmin`, `vmax`, and `pc` for percent.
 
 ---
 
